--- conflicted
+++ resolved
@@ -63,14 +63,9 @@
     lambda_B = 2**(-4)              # Loose rate
     k_M = 0.075 * 2**(-5)           # Distortion
     # TODO: tuning
-<<<<<<< HEAD
     k_Mask = 2
     k_SSIM = 36
     k_MaPe = 10
-=======
-    k_Mask = 888
-    k_SSIM = 32
->>>>>>> 1667e2a7
     SSIM_Window = 11
     k_P = 1.                        # Perceptual loss
     beta = 0.15                     # Generator loss
